--- conflicted
+++ resolved
@@ -4,10 +4,10 @@
 genRSS -- generate a RSS 2 feed from media files in a directory.
 
 @author:     Amine SEHILI
-@copyright:  2014-2017 Amine Sehili
+@copyright:  2014-2020 Amine Sehili
 @license:    MIT
 @contact:    amine.sehili <AT> gmail.com
-@deffield    updated: April 19th 2020
+@deffield    updated: April 21st 2020
 '''
 
 import sys
@@ -19,14 +19,14 @@
 import urllib.parse
 import mimetypes
 import argparse
-from mutagen.easyid3 import EasyID3
+
 
 from optparse import OptionParser
 
 __all__ = []
 __version__ = 0.1
 __date__ = '2014-11-01'
-__updated__ = '2020-04-19'
+__updated__ = '2020-04-21'
 
 DEBUG = 0
 TESTRUN = 0
@@ -310,13 +310,8 @@
     else:
         enclosure = None
 
-    # Extract ID3 data for title
-    audio = EasyID3(fname)
-    fileTitle = audio["title"][0].replace('-', ' ')
-    fileDescription = audio["album"][0]
-
-    return buildItem(link=fileURL, title=fileTitle,
-                     guid=fileURL, description=fileDescription,
+    return buildItem(link=fileURL, title=os.path.basename(fname),
+                     guid=fileURL, description=os.path.basename(fname),
                      pubDate=pubDate, extraTags=[enclosure])
 
 
@@ -333,139 +328,119 @@
 
     if argv is None:
         argv = sys.argv[1:]
-
-    parser = argparse.ArgumentParser(usage=program_usage, description=program_longdesc,
-                                        formatter_class=argparse.RawTextHelpFormatter)
-    parser.add_argument("-d", "--dirname", dest="dirname",
-                        help="Directory to look for media files in.\n"
-                            "This directory name will be appended to the host name\n"
-                            "to create absolute paths to your media files.",
-                        metavar="DIRECTORY")
-    parser.add_argument("-r", "--recursive", dest="recursive",
-                        help="Look for media files recursively in sub directories\n"
-                            "[Default:False]",
-                        action="store_true", default=False)
-
-    parser.add_argument("-e", "--extensions", dest="extensions",
-                        help="A comma separated list of extensions (e.g. mp3,mp4,avi,ogg)\n[Default: all files]",
-                        type=str, default=None, metavar="STRING")
-
-    parser.add_argument("-o", "--out", dest="outfile", help="Output RSS file [default: stdout]", metavar=   "FILE")
-    parser.add_argument("-H", "--host", dest="host", help="Host name (or IP address), possibly with a protocol\n"
-                                                            "(default: http) a port number and the path to the base\n"
-                                                            "directory where your media directory is located.\n"
-                                                            "Examples of host names:\n"
-                                                            " - http://localhost:8080 [default]\n"
-                                                            " - mywebsite.com/media/JapaneseLessons\n"
-                                                            " - mywebsite\n"
-                                                            " - 192.168.1.12:8080\n"
-                                                            " - http://192.168.1.12/media/JapaneseLessons\n",
-                        default="http://localhost:8080",  metavar="URL")
-    parser.add_argument("-i", "--image", dest="image",
-                        help="Absolute or relative URL for feed's image [default: None]",
-                        default = None, metavar="URL")
-
-    parser.add_argument("-t", "--title", dest="title", help="Title of the podcast [Defaule:None]",
-                        default=None, metavar="STRING")
-    parser.add_argument("-p", "--description", dest="description", help="Description of the podcast [Defaule:None]",
-                        default=None, metavar="STRING")
-    parser.add_argument("-C", "--sort-creation", dest="sort_creation",
-                        help="Sort files by date of creation instead of name (default)",
-                        action="store_true", default=False)
-    parser.add_argument("-v", "--verbose", dest="verbose", action="store_true",
-                        help="set verbose [default: False]")
-    # process options
-    opts = parser.parse_args(argv)
-
-    if opts.dirname is None or opts.host is None:
-        raise Exception("\n".join(["Usage: python %s -d directory -H hostname [-o output -r]" % (program_name),
-                                    "For more information run %s --help\n" % (program_name)]))
-
-    if not os.path.isdir(opts.dirname) or not os.path.exists(opts.dirname):
-        raise Exception("\n".join["Cannot find directory {0}",
-                        "--direname must be a path to an existing directory".format(opts.dirname)])
-
-    dirname = opts.dirname
-    if dirname[-1] != os.sep:
-        dirname += os.sep
-    host = opts.host
-    if host[-1] != '/':
-        host += '/'
-
-    if not host.lower().startswith("http://") and not host.lower().startswith("https://"):
-        host = "http://" + host
-
-    title = ""
-    description = ""
-    link = host
-    if opts.outfile is not None:
-        if link[-1] == '/':
-            link += opts.outfile
+    try:
+
+        parser = argparse.ArgumentParser(usage=program_usage, description=program_longdesc,
+                                            formatter_class=argparse.RawTextHelpFormatter)
+        parser.add_argument("-d", "--dirname", dest="dirname",
+                            help="Directory to look for media files in.\n"
+                                "This directory name will be appended to the host name\n"
+                                "to create absolute paths to your media files.",
+                            metavar="DIRECTORY")
+        parser.add_argument("-r", "--recursive", dest="recursive",
+                            help="Look for media files recursively in sub directories\n"
+                                "[Default:False]",
+                            action="store_true", default=False)
+
+        parser.add_argument("-e", "--extensions", dest="extensions",
+                            help="A comma separated list of extensions (e.g. mp3,mp4,avi,ogg)\n[Default: all files]",
+                            type=str, default=None, metavar="STRING")
+
+        parser.add_argument("-o", "--out", dest="outfile", help="Output RSS file [default: stdout]", metavar=   "FILE")
+        parser.add_argument("-H", "--host", dest="host", help="Host name (or IP address), possibly with a protocol\n"
+                                                                "(default: http) a port number and the path to the base\n"
+                                                                "directory where your media directory is located.\n"
+                                                                "Examples of host names:\n"
+                                                                " - http://localhost:8080 [default]\n"
+                                                                " - mywebsite.com/media/JapaneseLessons\n"
+                                                                " - mywebsite\n"
+                                                                " - 192.168.1.12:8080\n"
+                                                                " - http://192.168.1.12/media/JapaneseLessons\n",
+                            default="http://localhost:8080",  metavar="URL")
+        parser.add_argument("-i", "--image", dest="image",
+                            help="Absolute or relative URL for feed's image [default: None]",
+                            default = None, metavar="URL")
+
+        parser.add_argument("-t", "--title", dest="title", help="Title of the podcast [Defaule:None]",
+                            default=None, metavar="STRING")
+        parser.add_argument("-p", "--description", dest="description", help="Description of the podcast [Defaule:None]",
+                            default=None, metavar="STRING")
+        parser.add_argument("-C", "--sort-creation", dest="sort_creation",
+                            help="Sort files by date of creation instead of name (default)",
+                            action="store_true", default=False)
+        parser.add_argument("-v", "--verbose", dest="verbose", action="store_true",
+                            help="set verbose [default: False]")
+        # process options
+        opts = parser.parse_args(argv)
+
+        if opts.dirname is None or opts.host is None:
+            raise Exception("\n".join(["Usage: python %s -d directory -H hostname [-o output -r]" % (program_name),
+                                        "For more information run %s --help\n" % (program_name)]))
+
+        if not os.path.isdir(opts.dirname) or not os.path.exists(opts.dirname):
+            raise Exception("\n".join["Cannot find directory {0}",
+                            "--direname must be a path to an existing directory".format(opts.dirname)])
+
+        dirname = opts.dirname
+        if dirname[-1] != os.sep:
+            dirname += os.sep
+        host = opts.host
+        if host[-1] != '/':
+            host += '/'
+
+        if not host.lower().startswith("http://") and not host.lower().startswith("https://"):
+            host = "http://" + host
+
+        title = ""
+        description = ""
+        link = host
+        if opts.outfile is not None:
+            if link[-1] == '/':
+                link += opts.outfile
+            else:
+                link += '/' + opts.outfile
+
+        if opts.title is not None:
+            title = opts.title
+
+        if opts.description is not None:
+            description = opts.description
+
+        # get the list of the desired files
+        if opts.extensions is not None:
+            opts.extensions = [e for e in  opts.extensions.split(",") if e != ""]
+        fileNames = getFiles(dirname, extensions=opts.extensions, recursive=opts.recursive)
+        if len(fileNames) == 0:
+            sys.stderr.write("No media files on directory '%s'\n" % (opts.dirname))
+            sys.exit(0)
+
+        if opts.sort_creation:
+            # sort files by date of creation if required
+            # get files date of creation in seconds
+            pubDates = [os.path.getctime(f) for f in fileNames]
+            # most feed readers will use pubDate to sort items even if they are not sorted in the output file
+            # for readability, we also sort fileNames according to pubDates in the feed.
+            sortedFiles = sorted(zip(fileNames, pubDates),key=lambda f: - f[1])
+
         else:
-            link += '/' + opts.outfile
-
-    if opts.title is not None:
-        title = opts.title
-
-    if opts.description is not None:
-        description = opts.description
-
-    # get the list of the desired files
-    if opts.extensions is not None:
-        opts.extensions = [e for e in  opts.extensions.split(",") if e != ""]
-    fileNames = getFiles(dirname, extensions=opts.extensions, recursive=opts.recursive)
-    if len(fileNames) == 0:
-        sys.stderr.write("No media files on directory '%s'\n" % (opts.dirname))
-        sys.exit(0)
-
-    if opts.sort_creation:
-        # sort files by date of creation if required
-        # get files date of creation in seconds
-        pubDates = [os.path.getctime(f) for f in fileNames]
-        # most feed readers will use pubDate to sort items even if they are not sorted in the output file
-        # for readability, we also sort fileNames according to pubDates in the feed.
-        sortedFiles = sorted(zip(fileNames, pubDates),key=lambda f: - f[1])
-
-    else:
-        # in order to have feed items sorted by name, we give them artificial pubDates
-        # fileNames are already sorted (natural order), so we assume that the first item is published now
-        # and the n-th item, (now - (n)) minutes and f seconds ago.
-        # f is a random number of seconds between 0 and 10 (float)
-        now = time.time()
-        import random
-        pubDates = [now - (60 * 60 * 24 * d + (random.random() * 10)) for d in range(len(fileNames))]
-        sortedFiles = zip(fileNames, pubDates)
-
-    # write dates in RFC-822 format
-    sortedFiles = ((f[0], time.strftime("%a, %d %b %Y %H:%M:%S +0000", time.gmtime(f[1]))) for f in sortedFiles)
-
-    # build items
-    items = [fileToItem(host, fname, pubDate) for fname, pubDate in sortedFiles]
-
-    if opts.outfile is not None:
-        outfp = open(opts.outfile,"w")
-    else:
-        outfp = sys.stdout
-
-    outfp.write('<?xml version="1.0" encoding="UTF-8"?>\n')
-    outfp.write('<rss xmlns:itunes="http://www.itunes.com/DTDs/Podcast-1.0.dtd" version="2.0">\n')
-    outfp.write('   <channel>\n')
-    outfp.write('      <title>{0}</title>\n'.format(title))
-    outfp.write('      <description>{0}</description>\n'.format(description))
-    outfp.write('      <link>{0}</link>\n'.format(link))
-    outfp.write('      <language>en-US</language>\n')
-    outfp.write("      <itunes:author>Charles Martin</itunes:author>\n")
-    outfp.write("      <itunes:subtitle>Lectures and discussions from COMP2300 on computer organisation and program execution.</itunes:subtitle>\n")
-    outfp.write("      <itunes:explicit>no</itunes:explicit>\n")
-    outfp.write("      <itunes:owner><itunes:name>charles.martin@anu.edu.au</itunes:name><itunes:email>charles.martin@anu.edu.au</itunes:email></itunes:owner>\n")
-    outfp.write('      <itunes:category text="Technology"/>\n')
-    outfp.write("      <copyright>Charles Martin</copyright>\n")
-
-    if opts.image is not None:
-        if opts.image.lower().startswith("http://") or opts.image.lower().startswith("https://"):
-            imgurl = opts.image
+            # in order to have feed items sorted by name, we give them artificial pubDates
+            # fileNames are already sorted (natural order), so we assume that the first item is published now
+            # and the n-th item, (now - (n)) minutes and f seconds ago.
+            # f is a random number of seconds between 0 and 10 (float)
+            now = time.time()
+            import random
+            pubDates = [now - (60 * 60 * 24 * d + (random.random() * 10)) for d in range(len(fileNames))]
+            sortedFiles = zip(fileNames, pubDates)
+
+        # write dates in RFC-822 format
+        sortedFiles = ((f[0], time.strftime("%a, %d %b %Y %H:%M:%S +0000", time.gmtime(f[1]))) for f in sortedFiles)
+
+        # build items
+        items = [fileToItem(host, fname, pubDate) for fname, pubDate in sortedFiles]
+
+        if opts.outfile is not None:
+            outfp = open(opts.outfile,"w")
         else:
-<<<<<<< HEAD
             outfp = sys.stdout
 
         outfp.write('<?xml version="1.0" encoding="UTF-8"?>\n')
@@ -480,7 +455,7 @@
             if opts.image.lower().startswith("http://") or opts.image.lower().startswith("https://"):
                 imgurl = opts.image
             else:
-                imgurl = urllib.quote(host + opts.image,":/")
+                imgurl = urllib.parse.quote(host + opts.image,":/")
 
             outfp.write("      <image>\n")
             outfp.write("         <url>{0}</url>\n".format(imgurl))
@@ -501,25 +476,6 @@
     except Exception as e:
         sys.stderr.write(str(e) + "\n")
         return 2
-=======
-            imgurl = urllib.parse.quote(host + opts.image,":/")
-
-        outfp.write("      <image>\n")
-        outfp.write("         <url>{0}</url>\n".format(imgurl))
-        outfp.write("         <title>{0}</title>\n".format(title))
-        outfp.write("         <link>{0}</link>\n".format(link))
-        outfp.write("      </image>\n")
-        outfp.write('      <itunes:image href="{0}"/>\n'.format(imgurl))
-    for item in items:
-        outfp.write(item + "\n")
-
-    outfp.write('')
-    outfp.write('   </channel>\n')
-    outfp.write('</rss>\n')
-
-    if outfp != sys.stdout:
-        outfp.close()
->>>>>>> 837148e4
 
 
 if __name__ == "__main__":
